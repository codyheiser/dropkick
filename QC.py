# -*- coding: utf-8 -*-
'''
Utility functions for scRNA-seq quality control classifiers

@authors: B Chen, C Heiser
'''
# basic matrix/dataframe manipulation
import numpy as np
import pandas as pd
from scipy import stats, interp
from itertools import cycle
import scanpy as sc
# sklearn tools
from sklearn.preprocessing import normalize, label_binarize
from sklearn.model_selection import KFold, StratifiedKFold, train_test_split
from sklearn.metrics import roc_curve, auc, confusion_matrix
from sklearn.multiclass import OneVsRestClassifier
# load sklearn classifiers
from sklearn.linear_model import LogisticRegressionCV
from sklearn.neighbors import KNeighborsClassifier
from sklearn.tree import DecisionTreeClassifier
from sklearn.ensemble import RandomForestClassifier, GradientBoostingClassifier, AdaBoostClassifier
from sklearn.svm import SVC
from sklearn.naive_bayes import GaussianNB
from xgboost import XGBClassifier
# PU bagging method adapted from sklearn
from PU_bagging import BaggingClassifierPU
# custom PU two-step method
from PU_twostep import twoStep
# plotting tools
import matplotlib.pyplot as plt
import seaborn as sns; sns.set(style = 'white')



# scanpy functions
def reorder_adata(adata, descending = True):
    '''place cells in descending order of total counts'''
    if(descending==True):
        new_order = np.argsort(adata.X.sum(axis=1))[::-1]
    elif(descending==False):
        new_order = np.argsort(adata.X.sum(axis=1))[:]
    adata.X = adata.X[new_order,:].copy()
    adata.obs = adata.obs.iloc[new_order].copy()


def reorder_AnnData(AnnData, descending = True):
    AnnData.obs['total_counts'] = AnnData.X.sum(axis=1)
    if(descending==True):
        new_order = np.argsort(AnnData.obs['total_counts'])[::-1]
    elif(descending==False):
        new_order = np.argsort(AnnData.obs['total_counts'])[:]
    AnnData.X = AnnData.X[new_order,:].copy()
    AnnData.obs = AnnData.obs.iloc[new_order].copy()


<<<<<<< HEAD
def find_inflection(ann_data, inflection_percentiles = [0,15,30,100], obs_name = 'total_counts'):
    ann_data_cumsum = np.cumsum(ann_data.obs[obs_name])
=======
def find_inflection(ann_data, inflection_percentiles = [0,15,30,100],output_prefix='Output'):
    ann_data_cumsum = np.cumsum(ann_data.obs['n_counts'])
>>>>>>> 9b3d6add
    x_vals=np.arange(0,ann_data.obs.shape[0])
    secant_coef=ann_data_cumsum[ann_data.obs.shape[0]-1]/ann_data.obs.shape[0]
    secant_line=secant_coef*x_vals
    secant_dist=abs(ann_data_cumsum-secant_line)
    inflection_percentiles_inds = np.percentile(x_vals,inflection_percentiles).astype(int)
    inflection_points = secant_dist.argsort()[::-1]
    percentile_points = inflection_points[inflection_percentiles_inds]
    color=plt.cm.tab10(np.linspace(0,1,ann_data.obs.shape[0]))
    plt.figure(figsize=(20,10))
    plt.plot(np.array(ann_data_cumsum), label="Cumulative Sum")
    #plt.plot(np.array(secant_line), label="Secant Line")
    plt.plot(np.array(secant_dist), label="Secant Distance")
    for percentile in percentile_points:
        plt.axvline(x=percentile,ymin=0,c=color[percentile],linestyle='--',linewidth=2,label="Inflection point {}".format(percentile))
    plt.legend()
    #save to file
    if(output_prefix!=''):
        plt.savefig(output_prefix+'_inflectionCheck.png',bbox_inches='tight')
    else:
        plt.show()
    print("Inflection point at {} for {} percentiles of greatest secant distances".format(percentile_points,inflection_percentiles))
<<<<<<< HEAD


=======
    #SJCG: added the ability to return a dictionary of points
    return(dict(zip(inflection_percentiles, percentile_points)))
    
def reorder_AnnData(AnnData, descending = True):
    AnnData.obs['n_counts'] = AnnData.X.sum(axis=1)
    if(descending==True):
        AnnData = AnnData[np.argsort(AnnData.obs['n_counts'])[::-1]].copy()
    elif(descending==False):
        AnnData = AnnData[np.argsort(AnnData.obs['n_counts'])[:]].copy()
    return(AnnData)
    
>>>>>>> 9b3d6add
def arcsinh_transform(AnnData, cofactor = 1000):
    AnnData.X = np.arcsinh(AnnData.X*cofactor,dtype='float')


def cluster_summary_stats(AnnData,raw=False):
    cluster_means = np.zeros((len(np.unique(AnnData.obs['louvain'])),AnnData.n_vars))
    cluster_medians = np.zeros((len(np.unique(AnnData.obs['louvain'])),AnnData.n_vars))
    cluster_stdev = np.zeros((len(np.unique(AnnData.obs['louvain'])),AnnData.n_vars))
    if(raw == True):
        for cluster in range(len(np.unique(AnnData.obs['louvain']))):
            cluster_means[cluster]=np.array(np.mean(AnnData[AnnData.obs['louvain'].isin([str(cluster)])].X,axis = 0))
            cluster_medians[cluster]=np.array(np.median(AnnData[AnnData.obs['louvain'].isin([str(cluster)])].X,axis = 0))
            cluster_stdev[cluster]=np.array(np.std(AnnData[AnnData.obs['louvain'].isin([str(cluster)])].X,axis = 0))
    elif(raw == False):
        for cluster in range(len(np.unique(AnnData.obs['louvain']))):
            cluster_means[cluster]=np.array(np.mean(AnnData[AnnData.obs['louvain'].isin([str(cluster)])].raw.X,axis = 0))
            cluster_medians[cluster]=np.array(np.median(AnnData[AnnData.obs['louvain'].isin([str(cluster)])].raw.X,axis = 0))
            cluster_stdev[cluster]=np.array(np.std(AnnData[AnnData.obs['louvain'].isin([str(cluster)])].raw.X,axis = 0))
    AnnData.layers['Cluster_Medians'] = np.array(cluster_medians[AnnData.obs['louvain'].astype(int)])
    AnnData.layers['Cluster_Means'] = cluster_means[AnnData.obs['louvain'].astype(int)]
    AnnData.layers['Cluster_Stdevs'] = cluster_stdev[AnnData.obs['louvain'].astype(int)]


def cluster_wilcoxon_rank_sum(AnnData,feature_list,alternative='greater'):
    cluster_list = AnnData.obs['louvain']
    p_values = np.zeros((len(np.unique(cluster_list)),len(feature_list)))
    for cluster in range(len(np.unique(cluster_list))):
        for feature in range(len(feature_list)):
            p_values[cluster,feature]=stats.mannwhitneyu(AnnData[cluster_list.isin([str(cluster)])].obs_vector(feature_list[feature]),AnnData.obs_vector(feature_list[feature]),alternative='greater',use_continuity=True)[1]
    AnnData.uns['Cluster_p_values'] = pd.DataFrame(p_values,np.arange(len(np.unique(cluster_list))),feature_list)


def cluster_p_threshold(AnnData,threshold = 0.05):
    for columns in AnnData.uns['Cluster_p_values']:
        AnnData.obs[columns+'_threshold'] = (AnnData.uns['Cluster_p_values']<threshold)[columns][AnnData.obs['louvain'].astype(int)].astype(int).values
        AnnData.obs[columns+'_enrichment'] = (AnnData.uns['Cluster_p_values'])[columns][AnnData.obs['louvain'].astype(int)].values


# machine learning evaluation functions
def kfold_split(data, labels, n_splits, seed=None, shuffle=True):
        '''
        split obs using k-fold strategy to cross-validate
            returns: dictionary with keys ['train','test'], which each contain a dictionary with keys ['data','labels'].
                values for ['data','labels'] are list of matrices/vectors
            ex: train data for the 3rd split can be indexed by `split['train']['data'][2]`,
                and its corresponding labels by `split['train']['labels'][2]`
        '''
        kf = KFold(n_splits=n_splits, shuffle=shuffle, random_state=seed) # generate KFold object for splitting data
        splits = {'train':{'data':[],'labels':[]}, 'test':{'data':[],'labels':[]}} # initiate empty dictionary to dump matrix subsets into

        for train_i, test_i in kf.split(data):
            splits['train']['data'].append(data[train_i,:])
            splits['train']['labels'].append(labels[train_i])
            splits['test']['data'].append(data[test_i,:])
            splits['test']['labels'].append(labels[test_i])

        return splits


def validator(splits, classifier):
    '''loops through kfold_split object and calculates confusion matrix and accuracy scores for given classifier'''
    for split in range(0, len(splits['train']['data'])):
        classifier.fit(splits['train']['data'][split], splits['train']['labels'][split])
        prediction = classifier.predict(splits['test']['data'][split])
        conf_matrix = confusion_matrix(splits['test']['labels'][split], prediction)
        score = classifier.score(splits['test']['data'][split], splits['test']['labels'][split])

        print('\nSplit {}: {}\n{}'.format(split,score,conf_matrix))


def plot_cm(cm):
    '''plot confusion matrix using seaborn for pretty output'''
    plt.figure(figsize=(3,3))
    sns.heatmap(cm, annot=True, fmt='.0f', linewidths=.5, square = True, cmap = 'Blues_r', cbar=False, annot_kws={'fontsize':18})
    plt.ylabel('Actual Label', fontsize=14)
    plt.xlabel('Predicted label', fontsize=14)
    plt.tick_params(axis='both', which='major', labelsize=14)
    score = cm.diagonal().sum()/cm.sum()
    plt.title('Accuracy: {0} %'.format(np.round(score*100,2)), size = 14)
    plt.show()
    plt.close()


def cm_metrics(cm, pretty_print=False):
    '''calculate common metrics based on confusion matrix (e.g. accuracy, precision, sensitivity, specificity)'''
    assert cm.shape == (2,2), "Confusion matrix must be 2 x 2."

    acc = cm.diagonal().sum()/cm.sum()
    prec = cm[1,1]/cm[:,1].sum()
    sens = cm[1,1]/cm[1,:].sum()
    spec = cm[0,0]/cm[0,:].sum()

    if pretty_print:
        print('Accuracy: {}\nPrecision: {}\nSensitivity: {}\nSpecificity: {}'.format(acc,prec,sens,spec))

    return acc, prec, sens, spec


def roc_kfold(clf, X, y, k, seed=None):
    '''Run binary classifier with cross-validation and plot ROC curves'''
    tprs = []
    aucs = []
    cm = np.zeros((len(y.unique()),len(y.unique())))
    out = {'acc':[], 'prec':[], 'sens':[], 'spec':[]}
    mean_fpr = np.linspace(0, 1, 100)

    plt.figure(figsize=(7,7))
    plt.plot([0, 1], [0, 1], linestyle='--', lw=2, color='r',label='Chance', alpha=.8)

    i = 0
    cv = StratifiedKFold(n_splits=k, shuffle=True, random_state=seed)
    for train, test in cv.split(X, y):
        clf.fit(X[train], y[train])
        prediction = clf.predict(X[test])
        conf_matrix = confusion_matrix(y[test], prediction)
        # print metrics to the console
        acc, prec, sens, spec = cm_metrics(conf_matrix, pretty_print=False)
        # append to outputs
        out['acc'].append(acc)
        out['prec'].append(prec)
        out['sens'].append(sens)
        out['spec'].append(spec)
        cm = cm + conf_matrix

        probas_ = clf.predict_proba(X[test])
        # compute ROC curve and area the curve
        fpr, tpr, _ = roc_curve(y[test], probas_[:, 1])
        tprs.append(interp(mean_fpr, fpr, tpr))
        tprs[-1][0] = 0.0
        roc_auc = auc(fpr, tpr)
        aucs.append(roc_auc)
        plt.plot(fpr, tpr, lw=1, alpha=0.5,label='ROC fold %d (AUC = %0.2f)' % (i, roc_auc))
        i += 1

    mean_tpr = np.mean(tprs, axis=0)
    mean_tpr[-1] = 1.0
    mean_auc = auc(mean_fpr, mean_tpr)
    std_auc = np.std(aucs)
    plt.plot(mean_fpr, mean_tpr, color='b',label=r'Mean ROC (AUC = %0.2f $\pm$ %0.2f)' % (mean_auc, std_auc),lw=2, alpha=.8)

    std_tpr = np.std(tprs, axis=0)
    tprs_upper = np.minimum(mean_tpr + std_tpr, 1)
    tprs_lower = np.maximum(mean_tpr - std_tpr, 0)
    plt.fill_between(mean_fpr, tprs_lower, tprs_upper, color='grey', alpha=.2,label=r'$\pm$ 1 std. dev.')

    plt.xlim([-0.05, 1.05])
    plt.ylim([-0.05, 1.05])
    plt.xlabel('False Positive Rate')
    plt.ylabel('True Positive Rate')
    plt.title('Receiver Operating Characteristic')
    plt.legend(loc="lower right")
    plt.show()
    plt.close()

    plot_cm(cm)
    return out


def multiclass_roc(clf, X_train, X_test, y_train, y_test, plot_out=True):
    '''Run multiclass classifier and plot ROC curves'''
    # binarize output
    y_train = label_binarize(y_train, classes=y_train.unique())
    y_test = label_binarize(y_test, classes=y_test.unique())

    # get expected number of classes from labels
    n_classes = y_train.shape[1]

    # use onevsrest method
    clf = OneVsRestClassifier(clf)

    # determine ROC scores
    y_score = clf.fit(X_train, y_train).decision_function(X_test)

    # compute ROC curve and area for each class
    fpr = dict()
    tpr = dict()
    roc_auc = dict()
    for i in range(n_classes):
        fpr[i], tpr[i], _ = roc_curve(y_test[:, i], y_score[:, i])
        roc_auc[i] = auc(fpr[i], tpr[i])

    # compute micro-avg ROC curve and area
    fpr['micro'], tpr['micro'], _ = roc_curve(y_test.ravel(), y_score.ravel())
    roc_auc['micro'] = auc(fpr['micro'], tpr['micro'])

    # compute macro-avg ROC curve and area
    # aggregate all false positive rates
    all_fpr = np.unique(np.concatenate([fpr[i] for i in range(n_classes)]))

    # interpolate all ROC curves
    mean_tpr = np.zeros_like(all_fpr)
    for i in range(n_classes):
        mean_tpr += interp(all_fpr, fpr[i], tpr[i])

    # average and compute AUC
    mean_tpr /= n_classes

    fpr["macro"] = all_fpr
    tpr["macro"] = mean_tpr
    roc_auc["macro"] = auc(fpr["macro"], tpr["macro"])

    if plot_out:
        # plot all ROC curves
        plt.figure()
        plt.plot([0, 1], [0, 1], 'k--', lw=3)
        plt.plot(fpr["micro"], tpr["micro"], label='micro-avg ROC (area = {0:0.2f})'.format(roc_auc["micro"]), color='deeppink', linestyle=':', linewidth=4)

        plt.plot(fpr["macro"], tpr["macro"],label='macro-avg ROC (area = {0:0.2f})'.format(roc_auc["macro"]), color='navy', linestyle=':', linewidth=4)

        colors = cycle(['aqua', 'darkorange', 'cornflowerblue'])
        for i, color in zip(range(n_classes), colors):
            plt.plot(fpr[i], tpr[i], color=color, lw=3, label='ROC curve of class {0} (area = {1:0.2f})'.format(i, roc_auc[i]))

        plt.xlim([0.0, 1.0])
        plt.ylim([0.0, 1.05])
        plt.xlabel('False Positive Rate')
        plt.ylabel('True Positive Rate')
        plt.legend(loc='best')
        plt.show()

    return roc_auc<|MERGE_RESOLUTION|>--- conflicted
+++ resolved
@@ -54,13 +54,8 @@
     AnnData.obs = AnnData.obs.iloc[new_order].copy()
 
 
-<<<<<<< HEAD
-def find_inflection(ann_data, inflection_percentiles = [0,15,30,100], obs_name = 'total_counts'):
-    ann_data_cumsum = np.cumsum(ann_data.obs[obs_name])
-=======
 def find_inflection(ann_data, inflection_percentiles = [0,15,30,100],output_prefix='Output'):
     ann_data_cumsum = np.cumsum(ann_data.obs['n_counts'])
->>>>>>> 9b3d6add
     x_vals=np.arange(0,ann_data.obs.shape[0])
     secant_coef=ann_data_cumsum[ann_data.obs.shape[0]-1]/ann_data.obs.shape[0]
     secant_line=secant_coef*x_vals
@@ -82,10 +77,6 @@
     else:
         plt.show()
     print("Inflection point at {} for {} percentiles of greatest secant distances".format(percentile_points,inflection_percentiles))
-<<<<<<< HEAD
-
-
-=======
     #SJCG: added the ability to return a dictionary of points
     return(dict(zip(inflection_percentiles, percentile_points)))
     
@@ -97,7 +88,6 @@
         AnnData = AnnData[np.argsort(AnnData.obs['n_counts'])[:]].copy()
     return(AnnData)
     
->>>>>>> 9b3d6add
 def arcsinh_transform(AnnData, cofactor = 1000):
     AnnData.X = np.arcsinh(AnnData.X*cofactor,dtype='float')
 
